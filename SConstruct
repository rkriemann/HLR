
# to enable print() syntax with python2
from __future__ import print_function

import os, sys

######################################################################
#
# general settings
#
######################################################################

fullmsg      = False
debug        = False
profile      = False
optimise     = True
warn         = False
color        = True

# cache file storing SCons settings
opts_file    = '.scons.options'

CXX          = 'g++'
CXXFLAGS     = '-std=c++17'

OPTFLAGS     = '-O3 -march=native'
WARNFLAGS    = '-Wall'
LINKFLAGS    = ''
DEFINES      = 'BOOST_SYSTEM_NO_DEPRECATED'

# directories for the various external libraries
HPRO_DIR     = '/home/rok/programming/hpro/main'
TBB_DIR      = '/usr'
TASKFLOW_DIR = '/opt/local/cpp-taskflow/2.2.0'
HPX_DIR      = '/opt/local/hpx'
GPI2_DIR     = '/opt/local/gpi2'

JEMALLOC_DIR = '/opt/local/jemalloc/5.2.1'
MIMALLOC_DIR = '/opt/local/mimalloc'
TCMALLOC_DIR = '/usr'

LIKWID_DIR   = '/opt/local/likwid'
likwid       = False

# set of programs to build: dag-*, tlr, hodlr, tileh (or "all")
PROGRAMS     = [ 'tlr', 'hodlr', 'tileh', 'dag-lu', 'dag-gauss', 'dag-inv', 'tiled-hodlr', 'dag-hodlr' ]

# set of frameworks to use: seq, openmp, tbb, tf, hpx, mpi, gpi2 (or "all")
FRAMEWORKS   = [ 'seq', 'omp', 'tbb', 'tf', 'hpx', 'mpi', 'gpi2' ]

# malloc libraries (also depends on directories above)
MALLOCS      = [ 'default', 'system', 'jemalloc', 'mimalloc', 'tbbmalloc', 'tcmalloc' ]

######################################################################
#
# helper functions
#
######################################################################

#
# return first line of output of given program
#
def readln ( prog ):
    text = ''

    try :
        file = os.popen( prog, 'r' )
        text = file.readline()
        file.close()
    except :
        pass

    return text

######################################################################
#
# eval options
#
######################################################################

opts = Variables( opts_file )
opts.Add( BoolVariable( 'fullmsg',  'enable full command line output',           fullmsg ) )
opts.Add( BoolVariable( 'debug',    'enable building with debug informations',   debug ) )
opts.Add( BoolVariable( 'profile',  'enable building with profile informations', profile ) )
opts.Add( BoolVariable( 'optimise', 'enable building with optimisation',         optimise ) )
opts.Add( BoolVariable( 'warn',     'enable building with compiler warnings',    warn ) )
opts.Add( BoolVariable( 'color',    'use colored output during compilation',     color ) )

opts.Add( ListVariable( 'programs',   'programs to build',                 'all',     PROGRAMS   ) )
opts.Add( ListVariable( 'frameworks', 'parallelization frameworks to use', 'all',     FRAMEWORKS ) )

opts.Add( EnumVariable( 'malloc',     'malloc library to use',             'default', allowed_values = MALLOCS, ignorecase = 2 ) )
opts.Add( BoolVariable( 'likwid',     'use likwid library',                likwid ) )

# read options from options file
opt_env = Environment( options = opts )

fullmsg  = opt_env['fullmsg']
debug    = opt_env['debug']
profile  = opt_env['profile']
optimise = opt_env['optimise']
warn     = opt_env['warn']
color    = opt_env['color']

programs   = Split( opt_env['programs'] )
frameworks = Split( opt_env['frameworks'] )

if 'all' in programs   : programs   = PROGRAMS
if 'all' in frameworks : frameworks = FRAMEWORKS

malloc = opt_env['malloc']
likwid = opt_env['likwid']

opts.Save( opts_file, opt_env )

######################################################################
#
# colorization
#
######################################################################

colors = { 'reset'  : '\033[0m',
           'bold'   : '\033[1m',
           'red'    : '\033[31m',
           'green'  : '\033[32m',
           'yellow' : '\033[33m',
           'blue'   : '\033[34m',
           'purple' : '\033[35m',
           'cyan'   : '\033[36m',
           'gray'   : '\033[37m' }

# no colors if wanted or output is not a terminal ('dumb' is for emacs)
if not color or not sys.stdout.isatty() or os.environ['TERM'] == 'dumb' :
    for key in colors.keys() :
        colors[key] = ''
      
######################################################################
#
# set up compilation environment
#
######################################################################

if debug :
    OPTFLAGS  = '-g -march=native'
    LINKFLAGS = '-g'
    DEFINES   = ''

if profile :
    OPTFLAGS  = '-g -pg -O3 -march=native'
    LINKFLAGS = '-g -pg'
    DEFINES   = ''

if warn :
    WARNFLAGS = readln( 'cpuflags --comp %s --warn' % CXX )
    
env = Environment( options    = opts,
                   ENV        = os.environ,
                   CXX        = CXX,
                   CXXFLAGS   = Split( CXXFLAGS + ' ' + OPTFLAGS + ' ' + WARNFLAGS ),
                   LINKFLAGS  = Split( LINKFLAGS ),
                   CPPDEFINES = Split( DEFINES ),
                   )

# include HLIBpro library
env.ParseConfig( os.path.join( HPRO_DIR, 'bin', 'hlib-config' ) + ' --cflags --lflags' )

# decative full compiler/linker output
if not fullmsg :
    env.Replace( CCCOMSTR     = " %sCC%s     $SOURCES" % ( colors['green']  + colors['bold'], colors['reset'] )  )
    env.Replace( CXXCOMSTR    = " %sC++%s    $SOURCES" % ( colors['green']  + colors['bold'], colors['reset'] ) )
    env.Replace( LINKCOMSTR   = " %sLink%s   %s$TARGET%s"  % ( colors['cyan']   + colors['bold'], colors['reset'], colors['bold'], colors['reset'] ) )
    env.Replace( ARCOMSTR     = " %sAR%s     %s$TARGET%s"  % ( colors['yellow'] + colors['bold'], colors['reset'], colors['bold'], colors['reset'] ) )
    env.Replace( RANLIBCOMSTR = " %sIndex%s  %s$TARGET%s"  % ( colors['yellow'] + colors['bold'], colors['reset'], colors['bold'], colors['reset'] ) )

# ensure NDEBUG is set in optimization mode
if not debug :
    env.Append(  CPPDEFINES = [ "NDEBUG" ] )

# add internal paths and libraries
env.Append(  CPPPATH = [ '#include' ] )
env.Prepend( LIBS    = [ "common" ] )
env.Prepend( LIBPATH = [ "." ] )

# include malloc library
if JEMALLOC_DIR != None and malloc == 'jemalloc' :
    # env.Append( LIBPATH = os.path.join( JEMALLOC_DIR, 'lib' ) )
    env.MergeFlags( os.path.join( JEMALLOC_DIR, 'lib', 'libjemalloc.a' ) )
    env.Append( LIBS = [ 'dl', 'pthread' ] )
elif MIMALLOC_DIR != None and malloc == 'mimalloc' :
    env.MergeFlags( os.path.join( MIMALLOC_DIR, 'lib', 'libmimalloc.a' ) )
elif malloc == 'tbbmalloc' :
    env.Append( LIBPATH = os.path.join( TBB_DIR, "lib" ) )
    env.Append( LIBS    = 'tbbmalloc' )
elif malloc == 'tcmalloc' :
    env.Append( LIBPATH = os.path.join( TCMALLOC_DIR, "lib" ) )
    env.Append( LIBS    = 'tcmalloc' )

# include likwid performance monitoring library
if likwid and LIKWID_DIR != None :
    env.Append( CPPDEFINES = 'LIKWID_PERFMON' )
    env.Append( CPPPATH    = os.path.join( LIKWID_DIR, 'include' ) )
    env.Append( LIBPATH    = os.path.join( LIKWID_DIR, 'lib' ) )
    env.Append( LIBS       = 'likwid' )

######################################################################
#
# target "help"
#
######################################################################

def show_help ( target, source, env ):
    bool_str = { False : colors['bold'] + colors['red']   + '✘' + colors['reset'],
                 True  : colors['bold'] + colors['green'] + '✔'  + colors['reset'] }
    
    print() 
    print( 'Type  \'scons <option>=<value> ...\'  where <option> is one of' )
    print()
    print( '  {0}Option{1}     │ {0}Description{1}                   │ {0}Values{1}'.format( colors['bold'], colors['reset'] ) )
    print( ' ────────────┼───────────────────────────────┼──────────' )
    print( '  {0}programs{1}   │ programs to build             │'.format( colors['bold'], colors['reset'] ), PROGRAMS )
    print( '  {0}frameworks{1} │ software frameworks to use    │'.format( colors['bold'], colors['reset'] ), FRAMEWORKS )
    print( ' ────────────┼───────────────────────────────┼──────────' )
    print( '  {0}malloc{1}     │ malloc library to use         │'.format( colors['bold'], colors['reset'] ), MALLOCS )
    print( '  {0}likwid{1}     │ use LikWid library            │'.format( colors['bold'], colors['reset'] ), "0/1" )
    print( ' ────────────┼───────────────────────────────┼──────────' )
    print( '  {0}optimise{1}   │ enable compiler optimisations │'.format( colors['bold'], colors['reset'] ), "0/1" )
    print( '  {0}debug{1}      │ enable debug information      │'.format( colors['bold'], colors['reset'] ), "0/1" )
    print( '  {0}profile{1}    │ enable profile information    │'.format( colors['bold'], colors['reset'] ), "0/1" )
    print( '  {0}warn{1}       │ enable compiler warnings      │'.format( colors['bold'], colors['reset'] ), "0/1" )
    print( '  {0}fullmsg{1}    │ full command line output      │'.format( colors['bold'], colors['reset'] ), "0/1" )
    print( '  {0}color{1}      │ use colored output            │'.format( colors['bold'], colors['reset'] ), "0/1" )
    print() 
    print( 'The parameters {0}programs{1} and {0}frameworks{1} can get comma separated values:'.format( colors['bold'], colors['reset'] ) ) 
    print() 
    print( '    scons programs=dag-lu,dag-inv frameworks=seq,tbb,omp' ) 
    print() 
    print( 'For {0}malloc{1} only a single value is valid:'.format( colors['bold'], colors['reset'] ) )
    print() 
    print( '    scons malloc=jemalloc' ) 
    print() 
    print( 'Don\'t forget to adjust paths for all software frameworks in the file {0}SConstruct{1}.'.format( colors['bold'], colors['reset'] ) ) 
    print() 

help_cmd = env.Command( 'phony-target-help', None, show_help )

env.Alias( 'help', help_cmd )

######################################################################
#
# target "options"
#
######################################################################

def show_options ( target, source, env ):
    bool_str = { False : colors['bold'] + colors['red']   + '✘' + colors['reset'],
                 True  : colors['bold'] + colors['green'] + '✔'  + colors['reset'] }
    
    print() 
    print( 'Type  \'scons <option>=<value> ...\'  where <option> is one of' )
    print()
    print( '  {0}Option{1}     │ {0}Value{1}                   │ {0}Description{1}'.format( colors['bold'], colors['reset'] ) )
    print( ' ────────────┼─────────────────────────┼──────────────────────────' )
    print( '  {0}programs{1}   │ {2:<23} │ programs to build'.format( colors['bold'], colors['reset'], opt_env['programs'] ) )
    print( '  {0}frameworks{1} │ {2:<23} │ software frameworks to use'.format( colors['bold'], colors['reset'], opt_env['frameworks'] ) )
    print( ' ────────────┼─────────────────────────┼──────────────────────────' )
    print( '  {0}malloc{1}     │ {2:<23} │ malloc library to use'.format( colors['bold'], colors['reset'], opt_env['malloc'] ) )
    print( '  {0}likwid{1}     │ {2}                       │ use LikWid library'.format( colors['bold'], colors['reset'], bool_str[ opt_env['likwid'] ] ) )
    print( ' ────────────┼─────────────────────────┼──────────────────────────' )
    print( '  {0}optimise{1}   │ {2}                       │ enable compiler optimisations'.format( colors['bold'], colors['reset'], bool_str[ opt_env['optimise'] ] ) )
    print( '  {0}debug{1}      │ {2}                       │ enable debug information'.format( colors['bold'], colors['reset'], bool_str[ opt_env['debug'] ] ) )
    print( '  {0}profile{1}    │ {2}                       │ enable profile information'.format( colors['bold'], colors['reset'], bool_str[ opt_env['profile'] ] ) )
    print( '  {0}warn{1}       │ {2}                       │ enable compiler warnings'.format( colors['bold'], colors['reset'], bool_str[ opt_env['warn'] ] ) )
    print( '  {0}fullmsg{1}    │ {2}                       │ full command line output'.format( colors['bold'], colors['reset'], bool_str[ opt_env['fullmsg'] ] ) )
    print( '  {0}color{1}      │ {2}                       │ use colored output'.format( colors['bold'], colors['reset'], bool_str[ opt_env['color'] ] ) )
    print() 

options_cmd = env.Command( 'phony-target-options', None, show_options )

env.Alias( 'options', options_cmd )

######################################################################
#
# common library and framework dependent targets
#
######################################################################

common = env.StaticLibrary( 'common', [ 'src/apps/laplace.cc',
                                        'src/apps/log_kernel.cc',
                                        'src/apps/matern_cov.cc',
                                        'src/cluster/distr.cc',
                                        'src/cluster/h.cc',
                                        'src/cluster/hodlr.cc',
                                        'src/cluster/tileh.cc',
                                        'src/cluster/tlr.cc',
                                        'src/dag/gauss_elim.cc',
                                        'src/dag/graph.cc',
                                        'src/dag/invert.cc',
                                        'src/dag/local_graph.cc',
                                        'src/dag/lu.cc',
                                        'src/dag/lu_coarse.cc',
                                        'src/dag/lu_hodlr_tiled.cc',
                                        'src/dag/lu_lvl.cc',
                                        'src/dag/lu_oop.cc',
                                        'src/dag/lu_oop_accu.cc',
                                        'src/dag/lu_oop_accu_sep.cc',
                                        'src/dag/lu_oop_auto.cc',
                                        'src/dag/node.cc',
                                        'src/dag/solve.cc',
                                        'src/matrix/level_matrix.cc',
                                        'src/matrix/luinv_eval.cc',
                                        'src/seq/dag.cc',
                                        'src/seq/solve.cc',
                                        'src/utils/compare.cc',
                                        'src/utils/log.cc',
                                        'src/utils/term.cc' ] )

Default( None )

#
# default sequential environment
#

if 'seq' in frameworks :
    seq = env.Clone()
        
    if 'tlr'         in programs : Default( seq.Program( 'tlr-seq.cc' ) )
    if 'hodlr'       in programs : Default( seq.Program( 'hodlr-seq.cc' ) )
    if 'tiled-hodlr' in programs : Default( seq.Program( 'tiled-hodlr-seq.cc' ) )
    if 'tileh'       in programs : Default( seq.Program( 'tileh-seq.cc' ) )
    if 'dag-lu'      in programs : Default( seq.Program( 'dag-lu-seq.cc' ) )
    if 'dag-gauss'   in programs : Default( seq.Program( 'dag-gauss-seq.cc' ) )
    if 'dag-inv'     in programs : Default( seq.Program( 'dag-inv-seq.cc' ) )
    if 'dag-hodlr'   in programs : Default( seq.Program( 'dag-hodlr-seq.cc' ) )

#
# OpenMP
#

if 'omp' in frameworks :
    omp = env.Clone()
    omp.Append( CXXFLAGS  = "-fopenmp" )
    omp.Append( LINKFLAGS = "-fopenmp" )

    if 'tlr'        in programs : Default( omp.Program( 'tlr-omp.cc' ) )
    if 'hodlr'      in programs : Default( omp.Program( 'hodlr-omp.cc' ) )
    if 'tileh'      in programs : Default( omp.Program( 'tileh-omp.cc' ) )
    if 'dag-lu'     in programs : Default( omp.Program( 'dag-lu-omp',    [ 'dag-lu-omp.cc',    'src/omp/dag.cc' ] ) )
    if 'dag-gauss'  in programs : Default( omp.Program( 'dag-gauss-omp', [ 'dag-gauss-omp.cc', 'src/omp/dag.cc' ] ) )

#
# TBB
#

if 'tbb' in frameworks :
    tbb = env.Clone()
    tbb.Append( CPPPATH = os.path.join( TBB_DIR, "include" ) )
    tbb.Append( LIBPATH = os.path.join( TBB_DIR, "lib" ) )

<<<<<<< HEAD
    if 'tlr'         in programs : Default( tbb.Program( 'tlr-tbb.cc' ) )
    if 'hodlr'       in programs : Default( tbb.Program( 'hodlr-tbb.cc' ) )
    if 'tiled-hodlr' in programs : Default( tbb.Program( 'tiled-hodlr-tbb.cc' ) )
    if 'tileh'       in programs : Default( tbb.Program( 'tileh-tbb.cc' ) )
    if 'dag-lu'      in programs : Default( tbb.Program( 'dag-lu-tbb',    [ 'dag-lu-tbb.cc',    'src/tbb/dag.cc' ] ) )
    if 'dag-gauss'   in programs : Default( tbb.Program( 'dag-gauss-tbb', [ 'dag-gauss-tbb.cc', 'src/tbb/dag.cc' ] ) )
    if 'dag-inv'     in programs : Default( tbb.Program( 'dag-inv-tbb',   [ 'dag-inv-tbb.cc',   'src/tbb/dag.cc' ] ) )
    if 'dag-hodlr'   in programs : Default( tbb.Program( 'dag-hodlr-tbb', [ 'dag-hodlr-tbb.cc', 'src/tbb/dag.cc' ] ) )
=======
    if 'tlr'        in programs : Default( tbb.Program( 'tlr-tbb.cc' ) )
    if 'hodlr'      in programs : Default( tbb.Program( 'hodlr-tbb.cc' ) )
    if 'tile-hodlr' in programs : Default( tbb.Program( 'tile-hodlr-tbb.cc' ) )
    if 'tileh'      in programs : Default( tbb.Program( 'tileh-tbb',     [ 'tileh-tbb.cc',     'src/tbb/dag.cc' ] ) )
    if 'dag-lu'     in programs : Default( tbb.Program( 'dag-lu-tbb',    [ 'dag-lu-tbb.cc',    'src/tbb/dag.cc' ] ) )
    if 'dag-gauss'  in programs : Default( tbb.Program( 'dag-gauss-tbb', [ 'dag-gauss-tbb.cc', 'src/tbb/dag.cc' ] ) )
    if 'dag-inv'    in programs : Default( tbb.Program( 'dag-inv-tbb',   [ 'dag-inv-tbb.cc',   'src/tbb/dag.cc' ] ) )
>>>>>>> d13c9fa8

#
# TaskFlow
#

if 'tf' in frameworks :
    tf = env.Clone()
    tf.MergeFlags( '-isystem ' + os.path.join( TASKFLOW_DIR, "include" ) )
    tf.Append( LIBS = [ "pthread" ] )
    
    if 'tlr'         in programs : Default( tf.Program( 'tlr-tf.cc' ) )
    if 'hodlr'       in programs : Default( tf.Program( 'hodlr-tf.cc' ) )
    if 'tiled-hodlr' in programs : Default( tf.Program( 'tiled-hodlr-tf.cc' ) )
    if 'dag-lu'      in programs : Default( tf.Program( 'dag-lu-tf',    [ 'dag-lu-tf.cc',    'src/tf/dag.cc' ] ) )
    if 'dag-gauss'   in programs : Default( tf.Program( 'dag-gauss-tf', [ 'dag-gauss-tf.cc', 'src/tf/dag.cc' ] ) )

#
# HPX
#

if 'hpx' in frameworks :
    hpx = env.Clone()
    hpx.ParseConfig( "PKG_CONFIG_PATH=%s pkg-config --cflags hpx_application" % ( os.path.join( HPX_DIR, 'lib', 'pkgconfig' ) ) )
    hpx.ParseConfig( "PKG_CONFIG_PATH=%s pkg-config --libs   hpx_application" % ( os.path.join( HPX_DIR, 'lib', 'pkgconfig' ) ) )
    hpx.Append( LIBS = [ "hpx_iostreams" ] )
    
    if 'tlr'        in programs : Default( hpx.Program( 'tlr-hpx.cc' ) )
    if 'hodlr'      in programs : Default( hpx.Program( 'hodlr-hpx.cc' ) )
    if 'dag-lu'     in programs : Default( hpx.Program( 'dag-lu-hpx',    [ 'dag-lu-hpx.cc',    'src/hpx/dag.cc' ] ) )
    if 'dag-gauss'  in programs : Default( hpx.Program( 'dag-gauss-hpx', [ 'dag-gauss-hpx.cc', 'src/hpx/dag.cc' ] ) )

#
# MPI
#

if 'mpi' in frameworks :
    mpi = env.Clone()
    mpi.ParseConfig( 'mpic++ --showme:compile' )
    mpi.ParseConfig( 'mpic++ --showme:link' )
    
    if 'tlr'   in programs :
        Default( mpi.Program( 'tlr-mpi-bcast.cc' ) )
        Default( mpi.Program( 'tlr-mpi-ibcast.cc' ) )
        Default( mpi.Program( 'tlr-mpi-rdma.cc' ) )
    
    if 'tileh' in programs :
        Default( mpi.Program( 'tileh-mpi-bcast',  [ 'tileh-mpi-bcast.cc',  'src/tbb/dag.cc' ] ) )
        Default( mpi.Program( 'tileh-mpi-ibcast', [ 'tileh-mpi-ibcast.cc', 'src/tbb/dag.cc' ] ) )

#
# GASPI
#

if 'gpi2' in frameworks :
    gpi = env.Clone()
    gpi.ParseConfig( "PKG_CONFIG_PATH=%s pkg-config --cflags GPI2" % ( os.path.join( GPI2_DIR, 'lib64', 'pkgconfig' ) ) )
    gpi.ParseConfig( "PKG_CONFIG_PATH=%s pkg-config --libs   GPI2" % ( os.path.join( GPI2_DIR, 'lib64', 'pkgconfig' ) ) )
    gpi.Append( LIBS = [ "pthread" ] )
    
    if 'tlr'   in programs : Default( gpi.Program( 'tlr-gaspi.cc' ) )<|MERGE_RESOLUTION|>--- conflicted
+++ resolved
@@ -356,24 +356,14 @@
     tbb.Append( CPPPATH = os.path.join( TBB_DIR, "include" ) )
     tbb.Append( LIBPATH = os.path.join( TBB_DIR, "lib" ) )
 
-<<<<<<< HEAD
     if 'tlr'         in programs : Default( tbb.Program( 'tlr-tbb.cc' ) )
     if 'hodlr'       in programs : Default( tbb.Program( 'hodlr-tbb.cc' ) )
     if 'tiled-hodlr' in programs : Default( tbb.Program( 'tiled-hodlr-tbb.cc' ) )
     if 'tileh'       in programs : Default( tbb.Program( 'tileh-tbb.cc' ) )
     if 'dag-lu'      in programs : Default( tbb.Program( 'dag-lu-tbb',    [ 'dag-lu-tbb.cc',    'src/tbb/dag.cc' ] ) )
     if 'dag-gauss'   in programs : Default( tbb.Program( 'dag-gauss-tbb', [ 'dag-gauss-tbb.cc', 'src/tbb/dag.cc' ] ) )
-    if 'dag-inv'     in programs : Default( tbb.Program( 'dag-inv-tbb',   [ 'dag-inv-tbb.cc',   'src/tbb/dag.cc' ] ) )
+    if 'dag-inv'    in programs : Default( tbb.Program( 'dag-inv-tbb',   [ 'dag-inv-tbb.cc',   'src/tbb/dag.cc' ] ) )
     if 'dag-hodlr'   in programs : Default( tbb.Program( 'dag-hodlr-tbb', [ 'dag-hodlr-tbb.cc', 'src/tbb/dag.cc' ] ) )
-=======
-    if 'tlr'        in programs : Default( tbb.Program( 'tlr-tbb.cc' ) )
-    if 'hodlr'      in programs : Default( tbb.Program( 'hodlr-tbb.cc' ) )
-    if 'tile-hodlr' in programs : Default( tbb.Program( 'tile-hodlr-tbb.cc' ) )
-    if 'tileh'      in programs : Default( tbb.Program( 'tileh-tbb',     [ 'tileh-tbb.cc',     'src/tbb/dag.cc' ] ) )
-    if 'dag-lu'     in programs : Default( tbb.Program( 'dag-lu-tbb',    [ 'dag-lu-tbb.cc',    'src/tbb/dag.cc' ] ) )
-    if 'dag-gauss'  in programs : Default( tbb.Program( 'dag-gauss-tbb', [ 'dag-gauss-tbb.cc', 'src/tbb/dag.cc' ] ) )
-    if 'dag-inv'    in programs : Default( tbb.Program( 'dag-inv-tbb',   [ 'dag-inv-tbb.cc',   'src/tbb/dag.cc' ] ) )
->>>>>>> d13c9fa8
 
 #
 # TaskFlow
