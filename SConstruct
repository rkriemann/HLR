--- conflicted
+++ resolved
@@ -690,15 +690,8 @@
     elif compressor == 'mgard'  : env.Append( CPPDEFINES = 'HLR_APLR_COMPRESSOR=8' )
     elif compressor == 'posits' : env.Append( CPPDEFINES = 'HLR_APLR_COMPRESSOR=12' )
     elif compressor == 'blosc'  : env.Append( CPPDEFINES = 'HLR_APLR_COMPRESSOR=20' )
-<<<<<<< HEAD
 elif aplr == 'none'  :
     env.Append( CPPDEFINES = 'HLR_APLR_COMPRESSOR=0' )
-=======
-elif aplr == 'mp3'  :
-    env.Append( CPPDEFINES = 'HLR_APLR_COMPRESSOR=18' )
-elif aplr == 'mp2'  :
-    env.Append( CPPDEFINES = 'HLR_APLR_COMPRESSOR=19' )
->>>>>>> 9ebbce5e
 elif aplr == 'afl'  :
     env.Append( CPPDEFINES = 'HLR_APLR_COMPRESSOR=1' )
 elif aplr == 'aflp' :
@@ -735,9 +728,9 @@
     env.Append( CPPDEFINES = 'HLR_APLR_COMPRESSOR=12' )
     env.Append( CPPDEFINES = 'HLR_HAS_UNIVERSAL' )
     env.Append( CPPPATH    = os.path.join( UNIVERSAL_DIR, 'include' ) )
-elif aplr == 'mixedprec'  :
+elif aplr == 'mp3'  :
     env.Append( CPPDEFINES = 'HLR_APLR_COMPRESSOR=18' )
-elif aplr == 'mixedprec2'  :
+elif aplr == 'mp2'  :
     env.Append( CPPDEFINES = 'HLR_APLR_COMPRESSOR=19' )
 elif aplr == 'blosc'   :
     env.Append( CPPDEFINES = 'HLR_APLR_COMPRESSOR=20' )
