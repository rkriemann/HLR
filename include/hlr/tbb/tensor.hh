--- conflicted
+++ resolved
@@ -140,146 +140,9 @@
         
         if ( all_tucker )
         {
-<<<<<<< HEAD
             // T = std::move( merge_all( is0, is1, is2, D, sub_D, acc, apx, hosvd ) );
             T = std::move( merge_greedy( is0, is1, is2, D, sub_D, acc, apx, hosvd ) );
             // T = std::move( merge_dim( is0, is1, is2, D, sub_D, acc, apx, hosvd ) );
-=======
-            //
-            // determine ranks (and memory)
-            //
-
-            uint    rank[3] = { 0, 0, 0 };
-            size_t  mem_sub = 0;
-
-            for ( uint  l = 0; l < 2; ++l )
-            {
-                for ( uint  j = 0; j < 2; ++j )
-                {
-                    for ( uint  i = 0; i < 2; ++i )
-                    {
-                        auto  D_ijl = cptrcast( sub_D(i,j,l).get(), tucker_tensor3< value_t > );
-                        
-                        rank[0] += D_ijl->rank(0);
-                        rank[1] += D_ijl->rank(1);
-                        rank[2] += D_ijl->rank(2);
-
-                        mem_sub += sizeof(value_t) * ( rank[0] * rank[1] * rank[2] +
-                                                       rank[0] * D_ijl->is(0).size() +
-                                                       rank[1] * D_ijl->is(1).size() +
-                                                       rank[2] * D_ijl->is(2).size() );
-                    }// for
-                }// for
-            }// for
-
-            //
-            // decide how to proceed based on merged ranks
-            //
-            
-            auto  G3 = blas::tensor3< value_t >();
-            auto  Y0 = blas::matrix< value_t >();
-            auto  Y1 = blas::matrix< value_t >();
-            auto  Y2 = blas::matrix< value_t >();
-        
-            if ( std::min({ rank[0], rank[1], rank[2] }) >= std::min({ D.size(0), D.size(1), D.size(2) }) )
-            {
-                //
-                // directly use HOSVD on D as merged ranks are too large
-                //
-                
-                auto        Dc   = blas::copy( D );  // do not modify D (!)
-                const auto  lacc = acc( is0, is1, is2 );
-
-                std::tie( G3, Y0, Y1, Y2 ) = std::move( hosvd( Dc, lacc, apx ) );
-            }// if
-            else
-            {
-                //
-                // construct merged tucker representation
-                //
-
-                auto  G      = blas::tensor3< value_t >( rank[0], rank[1], rank[2] );
-                auto  X0     = blas::matrix< value_t >( is0.size(), rank[0] );
-                auto  X1     = blas::matrix< value_t >( is1.size(), rank[1] );
-                auto  X2     = blas::matrix< value_t >( is2.size(), rank[2] );
-                uint  ofs[3] = { 0, 0, 0 };
-            
-                for ( uint  l = 0; l < 2; ++l )
-                {
-                    for ( uint  j = 0; j < 2; ++j )
-                    {
-                        for ( uint  i = 0; i < 2; ++i )
-                        {
-                            auto  D_ijl  = cptrcast( sub_D(i,j,l).get(), tucker_tensor3< value_t > );
-                            auto  k0     = blas::range( ofs[0], ofs[0] + D_ijl->rank(0) - 1 );
-                            auto  k1     = blas::range( ofs[1], ofs[1] + D_ijl->rank(1) - 1 );
-                            auto  k2     = blas::range( ofs[2], ofs[2] + D_ijl->rank(2) - 1 );
-                            auto  G_ijl  = blas::tensor3< value_t >( G, k0, k1, k2 );
-                            auto  X0_ijl = blas::matrix< value_t >( X0, D_ijl->is(0) - is0.first(), k0 );
-                            auto  X1_ijl = blas::matrix< value_t >( X1, D_ijl->is(1) - is1.first(), k1 );
-                            auto  X2_ijl = blas::matrix< value_t >( X2, D_ijl->is(2) - is2.first(), k2 );
-
-                            blas::copy( D_ijl->G(),  G_ijl );
-                            blas::copy( D_ijl->X(0), X0_ijl );
-                            blas::copy( D_ijl->X(1), X1_ijl );
-                            blas::copy( D_ijl->X(2), X2_ijl );
-
-                            ofs[0] += D_ijl->rank(0);
-                            ofs[1] += D_ijl->rank(1);
-                            ofs[2] += D_ijl->rank(2);
-                        }// for
-                    }// for
-                }// for
-
-                //
-                // orthogonalize merged Tucker tensor
-                //
-
-                auto  R0 = blas::matrix< value_t >();
-                auto  R1 = blas::matrix< value_t >();
-                auto  R2 = blas::matrix< value_t >();
-            
-                blas::qr( X0, R0 );
-                blas::qr( X1, R1 );
-                blas::qr( X2, R2 );
-
-                auto  W0 = blas::tensor_product( G,  R0, 0 );
-                auto  W1 = blas::tensor_product( W0, R1, 1 );
-                auto  G2 = blas::tensor_product( W1, R2, 2 );
-
-                //
-                // compress with respect to local accuracy
-                //
-            
-                const auto  lacc = acc( is0, is1, is2 );
-
-                std::tie( G3, Y0, Y1, Y2 ) = std::move( blas::recompress( G2, X0, X1, X2, lacc, apx, hosvd ) );
-            }// if
-            
-            //
-            // return coarse tucker tensor if more memory efficient
-            //
-
-            const auto  mem_full   = sizeof(value_t) * ( D.size(0) * D.size(1) * D.size(2) );
-            const auto  mem_coarse = sizeof(value_t) * ( G3.size(0) * G3.size(1) * G3.size(2) +
-                                                         Y0.nrows() * Y0.ncols() +
-                                                         Y1.nrows() * Y1.ncols() +
-                                                         Y2.nrows() * Y2.ncols() );
-
-            if ( mem_coarse < std::min( mem_sub, mem_full ) )
-            {
-                return std::make_unique< tucker_tensor3< value_t > >( is0, is1, is2,
-                                                                      std::move( G3 ),
-                                                                      std::move( Y0 ),
-                                                                      std::move( Y1 ),
-                                                                      std::move( Y2 ) );
-            }// if
-            
-            if ( mem_full < mem_sub )
-            {
-                return std::make_unique< dense_tensor3< value_t > >( is0, is1, is2, std::move( blas::copy( D ) ) );
-            }// if
->>>>>>> 51473866
         }// if
 
         if ( ! is_null( T ) )
