#ifndef __HLR_ARITH_BLAS_HH
#define __HLR_ARITH_BLAS_HH
//
// Project     : HLR
// Module      : arith/blas
// Description : basic linear algebra functions
// Author      : Ronald Kriemann
// Copyright   : Max Planck Institute MIS 2004-2020. All Rights Reserved.
//

#include <cassert>
#include <type_traits>

#include <hpro/blas/Matrix.hh>
#include <hpro/blas/Vector.hh>
#include <hpro/blas/Algebra.hh>
#include <hpro/matrix/TRkMatrix.hh>

#include <hlr/utils/checks.hh>
#include <hlr/utils/log.hh>
#include <hlr/utils/math.hh>
#include <hlr/arith/blas_def.hh>

namespace hlr
{

namespace hpro = HLIB;

//
// import into general namespace
//

using hpro::eval_side_t;
using hpro::from_left;
using hpro::from_right;

using hpro::diag_type_t;
using hpro::unit_diag;
using hpro::general_diag;

using hpro::tri_type_t;
using hpro::lower_triangular;
using hpro::upper_triangular;

using hpro::matop_t;
using hpro::apply_normal;
using hpro::apply_conjugate;
using hpro::apply_transposed;
using hpro::apply_adjoint;

// to print out update statistics in approximation functions (used in external script)
#define HLR_APPROX_RANK_STAT( msg ) // std::cout << msg << std::endl

namespace blas
{

//
// import functions from HLIBpro and adjust naming
//

using namespace HLIB::BLAS;

using hpro::blas_int_t;
using range = HLIB::BLAS::Range;

template < typename value_t > using vector = HLIB::BLAS::Vector< value_t >;
template < typename value_t > using matrix = HLIB::BLAS::Matrix< value_t >;

//////////////////////////////////////////////////////////////////////
//
// template wrappers for vectors, matrices and
// low-rank factors as U and V
//
//////////////////////////////////////////////////////////////////////

template < typename value_t >       blas::vector< value_t > & vec ( hpro::TScalarVector *       v ) { assert( ! is_null( v ) ); return hpro::blas_vec< value_t >( v ); }
template < typename value_t > const blas::vector< value_t > & vec ( const hpro::TScalarVector * v ) { assert( ! is_null( v ) ); return hpro::blas_vec< value_t >( v ); }
template < typename value_t >       blas::vector< value_t > & vec ( hpro::TScalarVector &       v ) { return hpro::blas_vec< value_t >( v ); }
template < typename value_t > const blas::vector< value_t > & vec ( const hpro::TScalarVector & v ) { return hpro::blas_vec< value_t >( v ); }
template < typename value_t >       blas::vector< value_t > & vec ( std::unique_ptr< hpro::TScalarVector > & v ) { assert( ! is_null( v.get() ) ); return hpro::blas_vec< value_t >( *v ); }

template < typename value_t >       blas::matrix< value_t > & mat ( hpro::TDenseMatrix *       A ) { assert( ! is_null( A ) ); return hpro::blas_mat< value_t >( A ); }
template < typename value_t > const blas::matrix< value_t > & mat ( const hpro::TDenseMatrix * A ) { assert( ! is_null( A ) ); return hpro::blas_mat< value_t >( A ); }
template < typename value_t >       blas::matrix< value_t > & mat ( hpro::TDenseMatrix &       A ) { return hpro::blas_mat< value_t >( A ); }
template < typename value_t > const blas::matrix< value_t > & mat ( const hpro::TDenseMatrix & A ) { return hpro::blas_mat< value_t >( A ); }
template < typename value_t >       blas::matrix< value_t > & mat ( std::unique_ptr< hpro::TDenseMatrix > & A ) { assert( ! is_null( A.get() ) ); return hpro::blas_mat< value_t >( *A ); }


template < typename value_t >
blas::matrix< value_t > &
mat_U ( hpro::TRkMatrix * A )
{
    assert( ! is_null( A ) );
    return hpro::blas_mat_A< value_t >( A );
}

template < typename value_t >
blas::matrix< value_t > &
mat_U ( hpro::TRkMatrix *    A,
        const hpro::matop_t  op )
{
    assert( ! is_null( A ) );

    if ( op == hpro::apply_normal )
        return hpro::blas_mat_A< value_t >( A );
    else
        return hpro::blas_mat_B< value_t >( A );
}

template < typename value_t >
blas::matrix< value_t > &
mat_V ( hpro::TRkMatrix *  A )
{
    assert( ! is_null( A ) );
    return hpro::blas_mat_B< value_t >( A );
}

template < typename value_t >
blas::matrix< value_t > &
mat_V ( hpro::TRkMatrix *    A,
        const hpro::matop_t  op )
{
    assert( ! is_null( A ) );

    if ( op == hpro::apply_normal )
        return hpro::blas_mat_B< value_t >( A );
    else
        return hpro::blas_mat_A< value_t >( A );
}

template < typename value_t >
const blas::matrix< value_t > &
mat_U ( const hpro::TRkMatrix *  A )
{
    assert( ! is_null( A ) );
    return hpro::blas_mat_A< value_t >( A );
}

template < typename value_t >
const blas::matrix< value_t > &
mat_U ( const hpro::TRkMatrix *  A,
        const hpro::matop_t      op )
{
    assert( ! is_null( A ) );

    if ( op == hpro::apply_normal )
        return hpro::blas_mat_A< value_t >( A );
    else
        return hpro::blas_mat_B< value_t >( A );
}

template < typename value_t >
const blas::matrix< value_t > &
mat_V ( const hpro::TRkMatrix *  A )
{
    assert( ! is_null( A ) );
    return hpro::blas_mat_B< value_t >( A );
}

template < typename value_t >
const blas::matrix< value_t > &
mat_V ( const hpro::TRkMatrix *  A,
        const hpro::matop_t      op )
{
    assert( ! is_null( A ) );

    if ( op == hpro::apply_normal )
        return hpro::blas_mat_B< value_t >( A );
    else
        return hpro::blas_mat_A< value_t >( A );
}

template < typename value_t >
blas::matrix< value_t > &
mat_U ( hpro::TRkMatrix &    A )
{
    return mat_U< value_t >( & A );
}

template < typename value_t >
blas::matrix< value_t > &
mat_U ( hpro::TRkMatrix &    A,
        const hpro::matop_t  op )
{
    return mat_U< value_t >( & A, op );
}

template < typename value_t >
blas::matrix< value_t > &
mat_V ( hpro::TRkMatrix &    A )
{
    return mat_V< value_t >( & A );
}

template < typename value_t >
blas::matrix< value_t > &
mat_V ( hpro::TRkMatrix &    A,
        const hpro::matop_t  op )
{
    return mat_V< value_t >( & A, op );
}

template < typename value_t >
const blas::matrix< value_t > &
mat_U ( const hpro::TRkMatrix &  A )
{
    return mat_U< value_t >( & A );
}

template < typename value_t >
const blas::matrix< value_t > &
mat_U ( const hpro::TRkMatrix &  A,
        const hpro::matop_t      op )
{
    return mat_U< value_t >( & A, op );
}

template < typename value_t >
const blas::matrix< value_t > &
mat_V ( const hpro::TRkMatrix &  A )
{
    return mat_V< value_t >( & A );
}

template < typename value_t >
const blas::matrix< value_t > &
mat_V ( const hpro::TRkMatrix &  A,
        const hpro::matop_t      op )
{
    return mat_V< value_t >( & A, op );
}

template < typename value_t >
blas::matrix< value_t > &
mat_U ( std::unique_ptr< hpro::TRkMatrix > &  A )
{
    return mat_U< value_t >( *A );
}

template < typename value_t >
const blas::matrix< value_t > &
mat_V ( std::unique_ptr< hpro::TRkMatrix > &  A )
{
    return mat_V< value_t >( *A );
}

template < typename value_t >
blas::matrix< value_t > &
mat_U ( std::unique_ptr< hpro::TRkMatrix > &  A,
        const hpro::matop_t                   op )
{
    return mat_U< value_t >( *A, op );
}

template < typename value_t >
const blas::matrix< value_t > &
mat_V (  std::unique_ptr< hpro::TRkMatrix > &  A,
        const hpro::matop_t                    op )
{
    return mat_V< value_t >( *A, op );
}

template < typename value_t >
blas::matrix< value_t > &
mat_U ( const std::unique_ptr< hpro::TRkMatrix > &  A,
        const hpro::matop_t                         op )
{
    return mat_U< value_t >( *A, op );
}

template < typename value_t >
const blas::matrix< value_t > &
mat_V ( const std::unique_ptr< hpro::TRkMatrix > &  A,
        const hpro::matop_t                         op )
{
    return mat_V< value_t >( *A, op );
}


// }}// namespace hlr::blas

// #include <hlr/utils/io.hh>

// namespace hlr { namespace blas {

//////////////////////////////////////////////////////////////////////
//
// general helpers
//
//////////////////////////////////////////////////////////////////////

//
// create identity matrix
//
template < typename value_t >
matrix< value_t >
eye ( const size_t  nrows,
      const size_t  ncols )
{
    auto  I = matrix< value_t >( nrows, ncols );

    for ( size_t  i = 0; i < std::min( nrows, ncols ); ++i )
        I(i,i) = value_t(1);

    return I;
}

//
// create null matrix
//
template < typename value_t >
matrix< value_t >
zeros ( const size_t  nrows,
        const size_t  ncols )
{
    return matrix< value_t >( nrows, ncols );
}

//
// extend given matrix M by nrows × ncols, e.g., resulting matrix
// has dimensions nrows(M) + nrows × ncols(M) + ncols
//
template < typename value_t >
matrix< value_t >
extend ( const matrix< value_t > &  M,
         const size_t               nrows,
         const size_t               ncols )
{
    auto  T  = matrix< value_t >( M.nrows() + nrows, M.ncols() + ncols );
    auto  TM = matrix< value_t >( T, range( 0, M.nrows()-1 ), range( 0, M.ncols()-1 ) );

    copy( M, TM );

    return T;
}

//
// join given matrices M_i row-wise, e.g., return [ M_0, M_1, ..., M_n-1 ]
//
template < typename value_t >
matrix< value_t >
join_row ( const std::list< matrix< value_t > > &  matrices )
{
    //
    // determine dimension of result
    //

    size_t  nrows = 0;
    size_t  ncols = 0;

    for ( auto  M_i : matrices )
    {
        if ( nrows == 0 )
            nrows = M_i.nrows();
        else
            HLR_ASSERT( nrows == M_i.nrows() );

        ncols += M_i.ncols();
    }// for

    //
    // put all matrices together
    //

    auto    M   = matrix< value_t >( nrows, ncols );
    size_t  pos = 0;
    
    for ( auto  M_i : matrices )
    {
        const auto  ncols_i = M_i.ncols();
        auto        dest_i  = matrix< value_t >( M, range::all, range( pos, pos + ncols_i - 1 ) );

        copy( M_i, dest_i );
        pos += ncols_i;
    }// for

    return M;
}

//
// join given matrices M_i column-wise, e.g., return [ M_0; M_1; ..., M_n-1 ]
//
template < typename value_t >
matrix< value_t >
join_col ( const std::list< matrix< value_t > > &  matrices )
{
    //
    // determine dimension of result
    //

    size_t  nrows = 0;
    size_t  ncols = 0;

    for ( auto  M_i : matrices )
    {
        if ( ncols == 0 )
            ncols = M_i.ncols();
        else if ( ncols != M_i.ncols() )
            HLR_ERROR( "matrices have different column sizes" );

        nrows += M_i.nrows();
    }// for

    //
    // put all matrices together
    //

    auto    M   = matrix< value_t >( nrows, ncols );
    size_t  pos = 0;
    
    for ( auto  M_i : matrices )
    {
        const auto  nrows_i = M_i.nrows();
        auto        dest_i  = matrix< value_t >( M, range( pos, pos + nrows_i - 1 ), range::all );

        copy( M_i, dest_i );
        pos += nrows_i;
    }// for

    return M;
}

//
// construct block-diagonal matrix out of given matrices M_i
//
template < typename value_t >
matrix< value_t >
diag ( const std::list< matrix< value_t > > &  matrices )
{
    //
    // determine dimension of result
    //

    size_t  nrows = 0;
    size_t  ncols = 0;

    for ( auto  M_i : matrices )
    {
        nrows += M_i.nrows();
        ncols += M_i.ncols();
    }// for

    //
    // put all matrices together
    //

    auto    M     = matrix< value_t >( nrows, ncols );
    size_t  pos_r = 0;
    size_t  pos_c = 0;
    
    for ( auto  M_i : matrices )
    {
        const auto  nrows_i = M_i.nrows();
        const auto  ncols_i = M_i.ncols();
        auto        dest_i  = matrix< value_t >( M,
                                                 range( pos_r, pos_r + nrows_i - 1 ),
                                                 range( pos_c, pos_c + ncols_i - 1 ) );

        copy( M_i, dest_i );
        pos_r += nrows_i;
        pos_c += ncols_i;
    }// for

    return M;
}

//////////////////////////////////////////////////////////////////////
//
// general copy method
//
//////////////////////////////////////////////////////////////////////

template < typename T_vector >
typename std::enable_if_t< is_vector< T_vector >::value,
                           vector< typename T_vector::value_t > >
copy ( const T_vector &  v )
{
    using  value_t = typename T_vector::value_t;

    vector< value_t >  w( v.length() );

    hpro::BLAS::copy( v, w );

    return w;
}

template < typename T_matrix >
typename std::enable_if_t< is_matrix< T_matrix >::value,
                           matrix< typename T_matrix::value_t > >
copy ( const T_matrix &  A )
{
    using  value_t = typename T_matrix::value_t;

    matrix< value_t >  M( A.nrows(), A.ncols() );

    hpro::BLAS::copy( A, M );

    return M;
}

template < typename value_dest_t,
           typename value_src_t >
matrix< value_dest_t >
copy ( const matrix< value_src_t > &  A )
{
    matrix< value_dest_t >  M( A.nrows(), A.ncols() );
    const size_t            n = M.nrows() * M.ncols();

    for ( size_t  i = 0; i < n; ++i )
        M.data()[i] = value_dest_t( A.data()[i] );

    return M;
}

using hpro::BLAS::copy;

//////////////////////////////////////////////////////////////////////
//
// various fill methods
//
//////////////////////////////////////////////////////////////////////

template < typename T_vector,
           typename T_value >
void
fill ( blas::VectorBase< T_vector > &  v,
       const T_value                   f )
{
    using value_v_t = typename T_vector::value_t;
    
    for ( size_t  i = 0; i < v.length(); ++i )
        v(i) = value_v_t(f);
}
       
template < typename T_matrix,
           typename T_value >
void
fill ( blas::MatrixBase< T_matrix > &    M,
       const T_value                     f )
{
    using value_M_t = typename T_matrix::value_t;
    
    for ( size_t  i = 0; i < M.nrows(); ++i )
        for ( size_t  j = 0; j < M.ncols(); ++j )
            M(i,j) = value_M_t(f);
}

template < typename T_vector,
           typename T_func >
void
fill_fn ( blas::VectorBase< T_vector > &   v,
          T_func &&                        fill_fn )
{
    for ( size_t  i = 0; i < v.length(); ++i )
        v(i) = fill_fn();
}
       
template < typename T_matrix,
           typename T_func >
void
fill_fn ( blas::MatrixBase< T_matrix > &  M,
          T_func &&                       func )
{
    for ( size_t  i = 0; i < M.nrows(); ++i )
        for ( size_t  j = 0; j < M.ncols(); ++j )
            M(i,j) = func();
}
       
//////////////////////////////////////////////////////////////////////
//
// norm computations
//
//////////////////////////////////////////////////////////////////////

#define  HLR_BLAS_NORM1( type, func )                                   \
    inline                                                              \
    typename hpro::real_type< type >::type_t                            \
    norm_1 ( const matrix< type > &  M )                                \
    {                                                                   \
        typename hpro::real_type< type >::type_t  work = 0;             \
        const blas_int_t                          nrows = M.nrows();    \
        const blas_int_t                          ncols = M.ncols();    \
        const blas_int_t                          ldM   = M.col_stride(); \
                                                                        \
        return func( "1", & nrows, & ncols, M.data(), & ldM, & work );  \
    }

HLR_BLAS_NORM1( float,                  slange_ )
HLR_BLAS_NORM1( double,                 dlange_ )
HLR_BLAS_NORM1( std::complex< float >,  clange_ )
HLR_BLAS_NORM1( std::complex< double >, zlange_ )
#undef HLR_BLAS_NORM1

#define  HLR_BLAS_NORMI( type, func )                                   \
    inline                                                              \
    typename hpro::real_type< type >::type_t                            \
    norm_inf ( const matrix< type > &  M )                              \
    {                                                                   \
        typename hpro::real_type< type >::type_t  work = 0;             \
        const blas_int_t                          nrows = M.nrows();    \
        const blas_int_t                          ncols = M.ncols();    \
        const blas_int_t                          ldM   = M.col_stride(); \
                                                                        \
        return func( "I", & nrows, & ncols, M.data(), & ldM, & work );  \
    }

HLR_BLAS_NORMI( float,                  slange_ )
HLR_BLAS_NORMI( double,                 dlange_ )
HLR_BLAS_NORMI( std::complex< float >,  clange_ )
HLR_BLAS_NORMI( std::complex< double >, zlange_ )
#undef HLR_BLAS_NORMI

#define  HLR_BLAS_NORMM( type, func )                                   \
    inline                                                              \
    typename hpro::real_type< type >::type_t                            \
    norm_max ( const matrix< type > &  M )                              \
    {                                                                   \
        typename hpro::real_type< type >::type_t  work = 0;             \
        const blas_int_t                          nrows = M.nrows();    \
        const blas_int_t                          ncols = M.ncols();    \
        const blas_int_t                          ldM   = M.col_stride(); \
                                                                        \
        return func( "M", & nrows, & ncols, M.data(), & ldM, & work );  \
    }

HLR_BLAS_NORMM( float,                  slange_ )
HLR_BLAS_NORMM( double,                 dlange_ )
HLR_BLAS_NORMM( std::complex< float >,  clange_ )
HLR_BLAS_NORMM( std::complex< double >, zlange_ )
#undef HLR_BLAS_NORMM

<<<<<<< HEAD
#define  HLR_BLAS_NORMF( type, func )                                   \
    inline                                                              \
    typename hpro::real_type< type >::type_t                            \
    norm_F ( const matrix< type > &  M )                                \
    {                                                                   \
        typename hpro::real_type< type >::type_t  work = 0;             \
        const blas_int_t                          nrows = M.nrows();    \
        const blas_int_t                          ncols = M.ncols();    \
        const blas_int_t                          ldM   = M.col_stride(); \
                                                                        \
        return func( "F", & nrows, & ncols, M.data(), & ldM, & work );  \
    }

HLR_BLAS_NORMF( float,                  slange_ )
HLR_BLAS_NORMF( double,                 dlange_ )
HLR_BLAS_NORMF( std::complex< float >,  clange_ )
HLR_BLAS_NORMF( std::complex< double >, zlange_ )
#undef HLR_BLAS_NORMF

template < typename value_t >
typename hpro::real_type< value_t >::type_t
sqnorm_2 ( const vector< value_t > &  v )
{
    return math::square( norm2( v ) );
}

template < typename value_t >
typename hpro::real_type< value_t >::type_t
sqnorm_F ( const matrix< value_t > &  M )
{
    return math::square( norm_F( M ) );
}

=======
//
// Frobenius norm for lowrank matrices
//
template < typename value_t >
typename hpro::real_type< value_t >::type_t
norm_F ( const matrix< value_t > &  U,
         const matrix< value_t > &  V )
{
    //
    // ∑_ij (M_ij)² = ∑_ij (∑_k u_ik v_jk')²
    //              = ∑_ij (∑_k u_ik v_jk') (∑_l u_il v_jl')'
    //              = ∑_ij ∑_k ∑_l u_ik v_jk' u_il' v_jl
    //              = ∑_k ∑_l ∑_i u_ik u_il' ∑_j v_jk' v_jl
    //              = ∑_k ∑_l (u_l)^H · u_k  v_k^H · v_l
    //
    
    auto  res = value_t(0);
    
    for ( size_t  k = 0; k < U.ncols(); k++ )
    {
        auto  u_k = U.column( k );
        auto  v_k = V.column( k );
                
        for ( size_t  l = 0; l < V.ncols(); l++ )
        {
            auto  u_l = U.column( l );
            auto  v_l = V.column( l );

            res += dot( u_k, u_l ) * dot( v_k, v_l );
        }// for
    }// for

    return math::abs( math::sqrt( res ) );
}

// make sure, standard norm_F is found
using hpro::BLAS::norm_F;

//////////////////////////////////////////////////////////////////////
//
// various simplified forms of matrix addition, multiplication
//
//////////////////////////////////////////////////////////////////////

template < typename type_t > inline constexpr bool is_vector_v = is_vector< type_t >::value;
template < typename type_t > inline constexpr bool is_matrix_v = is_matrix< type_t >::value;

template < typename T_alpha,
           typename T_vecX,
           typename T_vecY >
std::enable_if_t< is_vector_v< T_vecX > &&
                  is_vector_v< T_vecY > &&
                  std::is_same_v< typename T_vecX::value_t, typename T_vecY::value_t >,
                  void >
add ( const T_alpha   alpha,
      const T_vecX &  x,
      T_vecY &        y )
{
    return hpro::BLAS::add( typename T_vecX::value_t( alpha ), x, y );
}

template < typename T_alpha,
           typename T_matA,
           typename T_matB >
std::enable_if_t< is_matrix_v< T_matA > &&
                  is_matrix_v< T_matB > &&
                  std::is_same_v< typename T_matA::value_t, typename T_matB::value_t >,
                  void >
add ( const T_alpha   alpha,
      const T_matA &  A,
      T_matB &        B )
{
    return hpro::BLAS::add( typename T_matA::value_t( alpha ), A, B );
}

template < typename T_matA,
           typename T_vecX >
std::enable_if_t< is_matrix_v< T_matA > &&
                  is_vector_v< T_vecX > &&
                  std::is_same_v< typename T_matA::value_t, typename T_vecX::value_t >,
                  vector< typename T_matA::value_t > >
mulvec ( const T_matA &  A,
         const T_vecX &  x )
{
    HLR_DBG_ASSERT( A.ncols() == x.length() );
    
    return hpro::BLAS::mulvec( typename T_matA::value_t(1), A, x );
}

template < typename T_beta,
           typename T_matA,
           typename T_matB,
           typename T_matC >
std::enable_if_t< is_matrix_v< T_matA > &&
                  is_matrix_v< T_matB > &&
                  is_matrix_v< T_matC > &&
                  std::is_same_v< typename T_matA::value_t, typename T_matB::value_t > &&
                  std::is_same_v< typename T_matA::value_t, typename T_matC::value_t >,
                  void >
prod ( const T_matA &  A,
       const T_matB &  B,
       const T_beta    beta,
       T_matC &        C )
{
    HLR_DBG_ASSERT(( A.ncols() == B.nrows() ) &&
                   ( A.nrows() == C.nrows() ) &&
                   ( B.ncols() == C.ncols() ));
    
    return hpro::BLAS::prod( typename T_matC::value_t(1), A, B, typename T_matC::value_t(beta), C );
}

template < typename T_alpha,
           typename T_beta,
           typename T_matA,
           typename T_matB,
           typename T_matC >
std::enable_if_t< is_matrix_v< T_matA > &&
                  is_matrix_v< T_matB > &&
                  is_matrix_v< T_matC > &&
                  std::is_same_v< typename T_matA::value_t, typename T_matB::value_t > &&
                  std::is_same_v< typename T_matA::value_t, typename T_matC::value_t >,
                  void >
prod ( const T_alpha   alpha,
       const T_matA &  A,
       const T_matB &  B,
       const T_beta    beta,
       T_matC &        C )
{
    HLR_DBG_ASSERT(( A.ncols() == B.nrows() ) &&
                   ( A.nrows() == C.nrows() ) &&
                   ( B.ncols() == C.ncols() ));
    
    return prod( typename T_matC::value_t(alpha), A, B, typename T_matC::value_t(beta), C );
}

template < typename T_matA,
           typename T_matB >
std::enable_if_t< is_matrix_v< T_matA > &&
                  is_matrix_v< T_matB > &&
                  std::is_same_v< typename T_matA::value_t, typename T_matB::value_t >,
                  matrix< typename T_matA::value_t > >
prod ( const T_matA &  A,
       const T_matB &  B )
{
    HLR_DBG_ASSERT( A.ncols() == B.nrows() );
    
    return prod( typename T_matA::value_t(1), A, B );
}

using hpro::BLAS::mulvec;
using hpro::BLAS::prod;
>>>>>>> 8c1cb310

//////////////////////////////////////////////////////////////////////
//
// functions related to QR factorization
//
//////////////////////////////////////////////////////////////////////

//
// compute QR factorisation M = Q·R with orthonormal Q
// and upper triangular R. Upon exit, M will hold Q.
//
// ASSUMPTION: nrows(M) ≥ ncols(M)
//
template < typename value_t >
void
qr2  ( matrix< value_t > &  M,
       matrix< value_t > &  R,
       const bool           comp_Q = true )
{
    const auto              nrows = M.nrows();
    const auto              ncols = M.ncols();
    const auto              minrc = std::min( nrows, ncols );
    std::vector< value_t >  tau( ncols );
    std::vector< value_t >  work( ncols );

    // // DEBUG {
    // auto  DM = copy( M );
    // // DEBUG }
    
    #if 1
    
    blas_int_t  info = 0;

    geqr2( nrows, ncols, M.data(), nrows, tau.data(), work.data(), info );

    if (( R.nrows() != minrc ) || ( R.ncols() != ncols ))
        R = std::move( blas::matrix< value_t >( minrc, ncols ) );
    
    if ( comp_Q )
    {
        if ( ncols > nrows )
        {
            //
            // copy M to R, resize M, copy M back and nullify R in
            //

            copy( M, R );
            M = std::move( matrix< value_t >( nrows, nrows ) );

            auto  RM = blas::matrix< value_t >( R, range::all, range( 0, nrows-1 ) );

            copy( RM, M );

            for ( size_t  j = 0; j < nrows; ++j )
                for ( size_t  i = j+1; i < nrows; ++i )
                    R(i,j) = value_t(0);

            ung2r( nrows, nrows, nrows, M.data(), nrows, tau.data(), work.data(), info );
        }// if
        else
        {
            // just copy R from M
            for ( size_t  j = 0; j < ncols; ++j )
                for ( size_t  i = 0; i <= j; ++i )
                    R(i,j) = M(i,j);

            ung2r( nrows, ncols, ncols, M.data(), nrows, tau.data(), work.data(), info );
        }// else
    }// if
    else
    {
        for ( size_t  j = 0; j < ncols; ++j )
            for ( size_t  i = 0; i <= std::min( j, minrc-1 ); ++i )
                R(i,j) = M(i,j);
    }// else

    // // DEBUG {
    // auto  M1 = prod( M, R );

    // hlr::blas::add( value_t(-1), DM, M1 );

    // const auto  err = norm_2( M1 ) / norm_2( DM );

    // if ( err > 1e-15 )
    //     std::cout << "qr : " << err << std::endl;
    // // DEBUG }
    
    #else
    
    if (( R.nrows() != ncols ) || ( R.ncols() != ncols ))
        R = std::move( blas::matrix< value_t >( ncols, ncols ) );

    for ( blas_int_t  i = 0; i < ncols; ++i )
    {
        auto  m_i = M.column( i );

        //
        // generate elementary reflector H(i) to annihilate M(i+1:m,i)
        //
        
        larfg( m_i.length()-i, M(i,i), m_i.data()+i+1, 1, tau[i] );

        //
        // apply H(i) to M(i:nrows, i+1:ncols) from the left
        //
        
        if ( i < ncols-1 )
        {
            const auto  m_ii = M(i,i);
            matrix      M_sub( M, range( i, nrows-1 ), range( i+1, ncols-1 ) );
            
            M(i,i) = value_t(1);
            larf( 'L', nrows-i, ncols-i-1, m_i.data() + i, 1, tau[i], M_sub.data(), M.col_stride(), work.data() );
            M(i,i) = m_ii;
        }// if

        //
        // copy upper part to R
        //
        
        for ( blas_int_t  j = 0; j <= i; ++j )
            R(j,i) = M(j,i);
    }// for

    //
    // compute Q
    //

    if ( comp_Q )
    {
        for ( blas_int_t  i = ncols-1; i >= 0; --i )
        {
            auto  m_i = M.column( i );
        
            // 
            // apply H(i) to M( i:nrows, i:ncols ) from the left
            //
        
            if ( i < ncols-1 )
            {
                matrix  M_sub( M, range( i, nrows-1 ), range( i+1, ncols-1 ) );
            
                M(i,i) = value_t(1);
                larf( 'L', nrows-i, ncols-i-1, m_i.data() + i, 1, tau[i], M_sub.data(), M.col_stride(), work.data() );
            }// if
        
            vector  m_i1_i( M.column(i), range( i+1, nrows-1 ) );
            
            scale( -tau[i], m_i1_i );

            M(i,i) = value_t(1) - tau[i];

            //
            // zero part above diagonal
            //

            for ( blas_int_t  j = 0; j < i; ++j )
                M(j,i) = value_t(0);
        }// for
    }// if

    #endif
}

//
// compute QR factorisation M = Q·R with orthonormal Q
// and upper triangular R. Upon exit, M will hold Q.
//
// ASSUMPTION: nrows(M) ≥ ncols(M)
//
template < typename value_t >
void
qrt  ( matrix< value_t > &  M,
       matrix< value_t > &  R,
       const bool           comp_Q = true )
{
    const blas_int_t        nrows = M.nrows();
    const blas_int_t        ncols = M.ncols();
    const blas_int_t        minrc = std::min( nrows, ncols );
    const blas_int_t        nb    = minrc;
    std::vector< value_t >  T( nb * minrc );
    std::vector< value_t >  work( nb * ncols );

    HLR_ASSERT( ncols <= nrows );

    blas_int_t  info = 0;

    // compute QR with H = I - V·T·V'
    geqrt( nrows, ncols, nb, M.data(), nrows, T.data(), nb, work.data(), info );

    if (( R.nrows() != ncols ) || ( R.ncols() != ncols ))
        R = std::move( blas::matrix< value_t >( ncols, ncols ) );
    
    // copy R
    for ( blas_int_t  i = 0; i < ncols; ++i )
        for ( blas_int_t  j = 0; j <= i; ++j )
            R(j,i) = M(j,i);

    if ( comp_Q )
    {
        // compute Q
        matrix< value_t >  Q( nrows, minrc );

        for ( blas_int_t  i = 0; i < minrc; ++i )
            Q(i,i) = value_t(1);
        
        larfb( 'L', 'N', 'F', 'C', nrows, ncols, minrc, M.data(), nrows, T.data(), nb, Q.data(), nrows, work.data(), ncols );

        copy( Q, M );
    }// if
}

//
// compute QR factorisation M = Q·R with orthonormal Q
// and upper triangular R. Upon exit, M will hold Q.
//
// ASSUMPTION: nrows(M) > 2·ncols(M)
//
template < typename value_t >
void
qrts  ( matrix< value_t > &  M,
        matrix< value_t > &  R,
        const bool           comp_Q = true )
{
    const blas_int_t        nrows = M.nrows();
    const blas_int_t        ncols = M.ncols();
    const blas_int_t        nbrow = 2*ncols;
    const blas_int_t        nbcol = ncols;
    std::vector< value_t >  T( ncols * nrows * ( ( nrows - ncols ) / ncols + 1 ) );
    std::vector< value_t >  work( ( nrows + nbcol ) * ncols );

    HLR_ASSERT( 2*ncols < nrows );

    blas_int_t  info = 0;

    // compute QR with H = I - V·T·V'
    latsqr( nrows, ncols, nbrow, nbcol, M.data(), nrows, T.data(), nbcol, work.data(), work.size(), info );

    // copy R
    for ( blas_int_t  i = 0; i < ncols; ++i )
        for ( blas_int_t  j = 0; j <= i; ++j )
            R(j,i) = M(j,i);

    if ( comp_Q )
    {
        // compute Q
        ungtsqr( nrows, ncols, nbrow, nbcol, M.data(), nrows, T.data(), nbcol, work.data(), work.size(), info );
    }// if
}

//
// to switch between different QR implementations
//
template < typename value_t >
void
qr ( matrix< value_t > &  M,
     matrix< value_t > &  R,
     const bool           comp_Q = true )
{
    blas::qr2( M, R, comp_Q );
    // HLIB::BLAS::qr( M, R );
}

//
// compute QR factorisation A = Q·R with orthonormal Q
// and upper triangular R. Upon exit, A will hold Q
// implicitly together with tau.
//
template < typename value_t >
void
qr_impl  ( matrix< value_t > &       A,
           matrix< value_t > &       R,
           std::vector< value_t > &  T )
{
    const auto  nrows = blas_int_t( A.nrows() );
    const auto  ncols = blas_int_t( A.ncols() );
    const auto  minrc = std::min( nrows, ncols );
    blas_int_t  info  = 0;

    #if 1

    if ( blas_int_t( T.size() ) != minrc )
        T.resize( minrc );
    
    //
    // workspace query
    //

    auto  work_query = value_t(0);

    geqrf( nrows, ncols, A.data(), blas_int_t( A.col_stride() ), T.data(), & work_query, -1, info );

    if ( info < 0 )
        HLR_ERROR( "workspace query to geqrf failed" );
    
    std::vector< value_t >  work( blas_int_t( std::real( work_query ) ) );
              
    //
    // compute QR
    //

    geqrf( nrows, ncols, A.data(), blas_int_t( A.col_stride() ), T.data(), work.data(), work.size(), info );
    
    if ( info < 0 )
        HLR_ERROR( "geqrf failed" );

    #else
    
    //
    // workspace query
    //

    value_t  t_query[5] = { value_t(0), value_t(0), value_t(0), value_t(0), value_t(0) };
    auto     work_query = value_t(0);

    geqr( nrows, ncols, A.data(), blas_int_t( A.col_stride() ), t_query, -1, & work_query, -1, info );

    if ( info < 0 )
        HLR_ERROR( "workspace query to geqr failed" );
    
    std::vector< value_t >  work( blas_int_t( std::real( work_query ) ) );

    T.resize( blas_int_t( std::real( t_query[0] ) ) );
              
    //
    // compute QR
    //

    geqr( nrows, ncols, A.data(), blas_int_t( A.col_stride() ), T.data(), T.size(), work.data(), work.size(), info );
    
    if ( info < 0 )
        HLR_ERROR( "geqr failed" );

    #endif
    
    //
    // copy upper triangular matrix to R
    //

    if (( blas_int_t( R.nrows() ) != minrc ) || ( blas_int_t( R.ncols() ) != ncols ))
        R = std::move( Matrix< value_t >( minrc, ncols ) );
    else
        fill( value_t(0), R );
    
    for ( blas_int_t  i = 0; i < ncols; i++ )
    {
        vector< value_t >  colA( A, range( 0, i ), i );
        vector< value_t >  colR( R, range( 0, i ), i );

        copy( colA, colR );
    }// for
}

//
// compute op(Q)·M or M·op(Q) with Q from implicit QR factorization
// where op is apply_normal or apply_transposed for real valued matrices
// and apply_normal and apply_adjoint for complex valued matrices.
//
template < typename value_t >
void
prod_Q ( const eval_side_t               side,
         const hpro::matop_t             op_Q,
         const matrix< value_t > &       Q,
         const std::vector< value_t > &  T,
         matrix< value_t > &             M )
{
    const auto  nrows = blas_int_t( M.nrows() );
    const auto  ncols = blas_int_t( M.ncols() );
    const auto  k     = blas_int_t( Q.ncols() );
    blas_int_t  info  = 0;

    if ( hpro::is_complex_type< value_t >::value && ( op_Q == hpro::apply_trans ) )
        HLR_ERROR( "only normal and adjoint mode supported for complex valued matrices" );
    
    //
    // workspace query
    //

    char  op         = ( op_Q == hpro::apply_normal ? 'N' :
                         ( hpro::is_complex_type< value_t >::value ? 'C' : 'T' ) );
    auto  work_query = value_t(0);

    unmqr( char(side), op, nrows, ncols, k,
                   Q.data(), blas_int_t( Q.col_stride() ), T.data(),
                   M.data(), blas_int_t( M.col_stride() ),
                   & work_query, -1, info );

    // gemqr( char(side), op, nrows, ncols, k,
    //                Q.data(), blas_int_t( Q.col_stride() ), T.data(), T.size(),
    //                M.data(), blas_int_t( M.col_stride() ),
    //                & work_query, -1, info );

    if ( info < 0 )
        HLR_ERROR( "workspace query to gemqr failed" );
    
    std::vector< value_t >  work( blas_int_t( std::real( work_query ) ) );

    //
    // multiply with Q
    //

    unmqr( char(side), op, nrows, ncols, k,
                   Q.data(), blas_int_t( Q.col_stride() ), T.data(),
                   M.data(), blas_int_t( M.col_stride() ),
                   work.data(), work.size(), info );

    // gemqr( char(side), op, nrows, ncols, k,
    //                Q.data(), blas_int_t( Q.col_stride() ), T.data(), T.size(),
    //                M.data(), blas_int_t( M.col_stride() ),
    //                work.data(), work.size(), info );
    
    if ( info < 0 )
        HLR_ERROR( "gemqr failed" );
}

//
// form explicit Q from given Householder vectors in Q and tau
// - result is overwritten in Q
//
template < typename value_t >
matrix< value_t >
compute_Q ( const matrix< value_t > &       Q,
            const std::vector< value_t > &  T )
{
    #if 0

    const auto         ncols = blas_int_t( Q.ncols() );
    matrix< value_t >  M( Q.nrows(), ncols );

    for ( blas_int_t  i = 0; i < ncols; ++i )
        M( i, i ) = value_t(1);

    prod_Q( from_left, hpro::apply_normal, Q, T, M );

    return M;
    
    #else
    
    //
    // workspace query
    //

    const auto  nrows = blas_int_t( Q.nrows() );
    const auto  ncols = blas_int_t( Q.ncols() );
    const auto  minrc = std::min( nrows, ncols );
    blas_int_t  info  = 0;
    auto        work_query = value_t(0);

    orgqr( nrows, ncols, minrc, Q.data(), blas_int_t( Q.col_stride() ), T.data(), & work_query, -1, info );

    if ( info < 0 )
        HLR_ERROR( "workspace query to orgqr failed" );
    
    std::vector< value_t >  work( blas_int_t( std::real( work_query ) ) );

    //
    // multiply with Q
    //

    auto  M = copy( Q );
    
    orgqr( nrows, ncols, minrc, M.data(), blas_int_t( M.col_stride() ), T.data(), work.data(), work.size(), info );
    
    if ( info < 0 )
        HLR_ERROR( "orgqr failed" );

    return M;
    
    #endif
}

//
// compute QR factorisation of the tall-and-skinny nrows × ncols matrix M,
// ncols ≪ nrows, with n×m matrix Q and mxm matrix R (n >= m)
// Upon exit, M will be overwritten with Q
//
template < typename value_t >
void
tsqr  ( matrix< value_t > &  M,
        matrix< value_t > &  R )
{
    const size_t  nrows = M.nrows();
    const size_t  ncols = M.ncols();
    const size_t  ntile = 256;

    HLR_ASSERT( nrows >= ncols );
    
    if (( nrows > ntile ) && ( nrows >= 4 * ncols ))
    {
        auto  mid   = nrows / 2;
        auto  rows0 = range( 0, mid-1 );
        auto  rows1 = range( mid, nrows-1 );
        auto  Q0    = matrix< value_t >( M, rows0, range::all, hpro::copy_value );
        auto  Q1    = matrix< value_t >( M, rows1, range::all, hpro::copy_value );
        auto  R0    = matrix< value_t >( ncols, ncols );
        auto  R1    = matrix< value_t >( ncols, ncols );

        //
        // M = | Q0 R0 | = | Q0   | | R0 | = | Q0   | Q2 R
        //     | Q1 R1 |   |   Q1 | | R1 |   |   Q1 | 
        //
        
        tsqr( Q0, R0 );
        tsqr( Q1, R1 );

        auto  Q2  = matrix< value_t >( 2*ncols, ncols );
        auto  Q20 = matrix< value_t >( Q2, Range( 0,     ncols-1   ), Range::all );
        auto  Q21 = matrix< value_t >( Q2, Range( ncols, 2*ncols-1 ), Range::all );

        copy( R0, Q20 );
        copy( R1, Q21 );

        qr_wrapper( Q2, R );

        //
        // Q = | Q0    | Q    (overwrite M)
        //     |    Q1 |
        //
        
        auto  Q_0  = matrix< value_t >( M, rows0, Range::all );
        auto  Q_1  = matrix< value_t >( M, rows1, Range::all );

        prod( value_t(1), Q0, Q20, value_t(0), Q_0 );
        prod( value_t(1), Q1, Q21, value_t(0), Q_1 );
    }// if
    else
    {
        qr_wrapper( M, R );
    }// else
}

//
// construct approximate factorisation M = Q·R with orthonormal Q
//
template < typename value_t >
std::pair< matrix< value_t >,
           matrix< value_t > >
factorise_ortho ( const matrix< value_t > &  M )
{
    auto  Q = std::move( copy( M ) );
    auto  R = matrix< value_t >();

    hpro::BLAS::factorise_ortho( Q, R );

    return { std::move( Q ), std::move( R ) };
}

//
// construct approximate factorisation M = Q·R with orthonormal Q
//
template < typename value_t >
std::pair< matrix< value_t >,
           matrix< value_t > >
factorise_ortho ( const matrix< value_t > &  M,
                  const hpro::TTruncAcc &    acc )
{
    using  real_t  = typename hpro::real_type< value_t >::type_t;
    
    const size_t  nrows = M.nrows();
    const size_t  ncols = M.ncols();

    if ( nrows >= ncols )
    {
        //
        // M = Q R
        //   = Q U S V^H
        //   ≈ Q U(:,1:k) S(1:k,:) V^H
        //   = Q' S(1:k,:) V^H  with Q' = Q U(:,1:k)
        // R ≔ Q'^H M
        //
    
        // compute QR of A
        auto  Q = std::move( copy( M ) );
        auto  R = matrix< value_t >();
        
        qr( Q, R );

        // compute SVD of R
        auto  U = std::move( R );
        auto  V = matrix< value_t >();
        auto  S = vector< real_t >();

        svd( U, S, V );

        // compute new rank
        const auto  k   = acc.trunc_rank( S );
        auto        U_k = matrix< value_t >( U, range::all, range( 0, k-1 ) );
        auto        OQ  = prod( value_t(1), Q, U_k );
        auto        OR  = prod( value_t(1), adjoint( OQ ), M );

        return { std::move( OQ ), std::move( OR ) };
    }// if
    else
    {
        //
        // M^H = Q R  =>
        //   M = R^H Q^H
        //     = (U S V^H)^H Q^H
        //     = V S^H U^H Q^H
        //     ≈ V(:,1:k) S(1:k,:) U^H Q^H
        //     = Q' S(1:k,:) Q'^H  with Q' = V(:,1:k)
        // R   = Q'^H M 
        //
    
        // compute QR of M^H
        auto  Q = std::move( copy( adjoint( M ) ) );
        auto  R = matrix< value_t >();
        
        qr( Q, R );

        // compute SVD of R^H
        auto  U = std::move( R );
        auto  V = matrix< value_t >();
        auto  S = vector< real_t >();
        
        svd( U, S, V );

        // compute new rank
        const auto  k   = acc.trunc_rank( S );
        auto        V_k = matrix< value_t >( V, range::all, range( 0, k-1 ) );
        auto        OQ  = std::move( blas::copy( V_k ) );
        auto        OR  = prod( value_t(1), adjoint( OQ ), M );

        return { std::move( OQ ), std::move( OR ) };
    }// else
}

//
// compute QR with column pivoting, i.e., M·P = Q·R
// - upon return M holds Q
//
template < typename value_t >
void
qrp ( matrix< value_t > &   M,
      matrix< value_t > &   R,
      std::vector< int > &  P )
{
    // // DEBUG {
    // auto  CM = copy( M );
    // // DEBUG }

    HLIB::BLAS::qrp( M, R, P );
    
    // // DEBUG {
    // auto  PR = copy( R );
    
    // for ( size_t  i = 0; i < P.size(); ++i )
    // {
    //     auto  j    = P[i];
    //     auto  R_i  = R.column( i );
    //     auto  PR_j = PR.column( j );

    //     copy( R_i, PR_j );
    // }// for

    // HLIB::DBG::write( PR, "PR.mat", "PR" );
    
    // auto  TM = prod( M, PR );

    // blas::add( value_t(-1), CM, TM );

    // const auto  err = norm_2( TM ) / norm_2( CM );

    // if ( err > 1e-15 )
    //     std::cout << "qrp : " << err << std::endl;
    // // DEBUG }
}
    
//
// construct SVD of bidiagonal matrix with diagonal D and off-diagonal E
//
template < typename value_t >
std::tuple< matrix< value_t >,
            vector< value_t >,
            matrix< value_t > >
bdsvd ( const vector< value_t > &  D,
        const vector< value_t > &  E )
{
    const blas_int_t           n   = D.length();
    blas_int_t                 nsv = 0; // number of singular values found
    matrix< value_t >          Z( 2*n, n+1 );
    std::vector< value_t >     work( 14 * n );
    std::vector< blas_int_t >  iwork( 12 * n );
    blas_int_t                 info = 0;
    auto                       S2 = vector< value_t >( 2*n ); // bdsvd actually needs 2*n space here

    bdsvd( 'L', 'V', 'A', D.length(), D.data(), E.data(),
           value_t(0), value_t(0), blas_int_t(0), blas_int_t(0),
           nsv, S2.data(), Z.data(), 2*n, work.data(), iwork.data(), info );

    auto  U  = matrix< value_t >( n, nsv );
    auto  S  = vector< value_t >( n );
    auto  V  = matrix< value_t >( n, nsv );
    auto  SS = vector< value_t >( S2, range( 0, n-1 ) );
    auto  ZU = matrix< value_t >( Z, range( 0,   n-1 ), range( 0, nsv-1 ) );
    auto  ZV = matrix< value_t >( Z, range( n, 2*n-1 ), range( 0, nsv-1 ) );

    copy( ZU, U );
    copy( SS, S );
    copy( ZV, V );
    
    return { std::move( U ), std::move( S ), std::move( V ) };
}

//
// compute singular vectors of U·V'
//
template < typename value_t >
vector< value_t >
sv ( const matrix< value_t > &  U,
     const matrix< value_t > &  V )
{
    const auto   nrows_U = U.nrows();
    const auto   nrows_V = V.nrows();
    const auto   rank    = U.ncols();
    const auto   minrc   = std::min( nrows_U, nrows_V );
    auto         S       = vector< value_t >( minrc );

    if ( rank >= minrc )
    {
        auto  M = prod( value_t(1), U, adjoint(V) );

        HLIB::BLAS::sv( M, S );
    }// if
    else
    {
        auto  QU = copy( U );
        auto  QV = copy( V );
        auto  RU = matrix< value_t >( rank, rank );
        auto  RV = matrix< value_t >( rank, rank );

        qr( QU, RU );
        qr( QV, RV );
        
        auto  R = prod( value_t(1), RU, adjoint(RV) );
            
        HLIB::BLAS::sv( R, S );
    }// else

    return S;
}

using HLIB::BLAS::sv;

}}// namespace hlr::blas

#endif // __HLR_ARITH_BLAS_HH<|MERGE_RESOLUTION|>--- conflicted
+++ resolved
@@ -629,26 +629,6 @@
 HLR_BLAS_NORMM( std::complex< double >, zlange_ )
 #undef HLR_BLAS_NORMM
 
-<<<<<<< HEAD
-#define  HLR_BLAS_NORMF( type, func )                                   \
-    inline                                                              \
-    typename hpro::real_type< type >::type_t                            \
-    norm_F ( const matrix< type > &  M )                                \
-    {                                                                   \
-        typename hpro::real_type< type >::type_t  work = 0;             \
-        const blas_int_t                          nrows = M.nrows();    \
-        const blas_int_t                          ncols = M.ncols();    \
-        const blas_int_t                          ldM   = M.col_stride(); \
-                                                                        \
-        return func( "F", & nrows, & ncols, M.data(), & ldM, & work );  \
-    }
-
-HLR_BLAS_NORMF( float,                  slange_ )
-HLR_BLAS_NORMF( double,                 dlange_ )
-HLR_BLAS_NORMF( std::complex< float >,  clange_ )
-HLR_BLAS_NORMF( std::complex< double >, zlange_ )
-#undef HLR_BLAS_NORMF
-
 template < typename value_t >
 typename hpro::real_type< value_t >::type_t
 sqnorm_2 ( const vector< value_t > &  v )
@@ -663,7 +643,6 @@
     return math::square( norm_F( M ) );
 }
 
-=======
 //
 // Frobenius norm for lowrank matrices
 //
@@ -722,7 +701,8 @@
       const T_vecX &  x,
       T_vecY &        y )
 {
-    return hpro::BLAS::add( typename T_vecX::value_t( alpha ), x, y );
+    return hlr::blas::add( typename T_vecX::value_t( alpha ), x, y );
+    // return hpro::BLAS::add( typename T_vecX::value_t( alpha ), x, y );
 }
 
 template < typename T_alpha,
@@ -815,7 +795,6 @@
 
 using hpro::BLAS::mulvec;
 using hpro::BLAS::prod;
->>>>>>> 8c1cb310
 
 //////////////////////////////////////////////////////////////////////
 //
