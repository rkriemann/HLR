--- conflicted
+++ resolved
@@ -10,7 +10,6 @@
 
 #include <hlr/arith/blas.hh>
 #include <hlr/arith/tensor.hh>
-#include <hlr/arith/hosvd.hh>
 #include <hlr/approx/traits.hh>
 #include <hlr/approx/accuracy.hh>
 
@@ -24,8 +23,6 @@
 // with subblocks of size ntile × ntile × ntile and then trying to merge
 // tucker blocks as long as not increasing memory
 //
-<<<<<<< HEAD
-=======
 namespace detail
 {
 
@@ -377,7 +374,6 @@
 //
 // compression function with all user defined options
 //
->>>>>>> 51473866
 template < typename                    value_t,
            approx::approximation_type  approx_t >
 std::unique_ptr< base_tensor3< value_t > >
